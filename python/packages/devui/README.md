# DevUI - A Sample App for Running Agents and Workflows

A lightweight, standalone sample app interface for running entities (agents/workflows) in the Microsoft Agent Framework supporting **directory-based discovery**, **in-memory entity registration**, and **sample entity gallery**.

> [!IMPORTANT]
> DevUI is a **sample app** to help you get started with the Agent Framework. It is **not** intended for production use. For production, or for features beyond what is provided in this sample app, it is recommended that you build your own custom interface and API server using the Agent Framework SDK.

![DevUI Screenshot](./docs/devuiscreen.png)

## Quick Start

```bash
# Install
pip install agent-framework-devui --pre
```

You can also launch it programmatically

```python
from agent_framework import ChatAgent
from agent_framework.openai import OpenAIChatClient
from agent_framework.devui import serve

def get_weather(location: str) -> str:
    """Get weather for a location."""
    return f"Weather in {location}: 72°F and sunny"

# Create your agent
agent = ChatAgent(
    name="WeatherAgent",
    chat_client=OpenAIChatClient(),
    tools=[get_weather]
)

# Launch debug UI - that's it!
serve(entities=[agent], auto_open=True)
# → Opens browser to http://localhost:8080
```

In addition, if you have agents/workflows defined in a specific directory structure (see below), you can launch DevUI from the _cli_ to discover and run them.

```bash

# Launch web UI + API server
devui ./agents --port 8080
# → Web UI: http://localhost:8080
# → API: http://localhost:8080/v1/*
```

When DevUI starts with no discovered entities, it displays a **sample entity gallery** with curated examples from the Agent Framework repository. You can download these samples, review them, and run them locally to get started quickly.

## Using MCP Tools

**Important:** Don't use `async with` context managers when creating agents with MCP tools for DevUI - connections will close before execution.

```python
# ✅ Correct - DevUI handles cleanup automatically
mcp_tool = MCPStreamableHTTPTool(url="http://localhost:8011/mcp", chat_client=chat_client)
agent = ChatAgent(tools=mcp_tool)
serve(entities=[agent])
```

MCP tools use lazy initialization and connect automatically on first use. DevUI attempts to clean up connections on shutdown

## Directory Structure

For your agents to be discovered by the DevUI, they must be organized in a directory structure like below. Each agent/workflow must have an `__init__.py` that exports the required variable (`agent` or `workflow`).

**Note**: `.env` files are optional but will be automatically loaded if present in the agent/workflow directory or parent entities directory. Use them to store API keys, configuration variables, and other environment-specific settings.

```
agents/
├── weather_agent/
│   ├── __init__.py      # Must export: agent = ChatAgent(...)
│   ├── agent.py
│   └── .env             # Optional: API keys, config vars
├── my_workflow/
│   ├── __init__.py      # Must export: workflow = WorkflowBuilder()...
│   ├── workflow.py
│   └── .env             # Optional: environment variables
└── .env                 # Optional: shared environment variables
```

## Viewing Telemetry (Otel Traces) in DevUI

Agent Framework emits OpenTelemetry (Otel) traces for various operations. You can view these traces in DevUI by enabling tracing when starting the server.

```bash
devui ./agents --tracing framework
```

## OpenAI-Compatible API

For convenience, DevUI provides an OpenAI Responses backend API. This means you can run the backend and also use the OpenAI client sdk to connect to it. Use **agent/workflow name as the model**, and set streaming to `True` as needed.

```bash
# Simple - use your entity name as the model
curl -X POST http://localhost:8080/v1/responses \
  -H "Content-Type: application/json" \
  -d @- << 'EOF'
{
  "model": "weather_agent",
  "input": "Hello world"
}
```

Or use the OpenAI Python SDK:

```python
from openai import OpenAI

client = OpenAI(
    base_url="http://localhost:8080/v1",
    api_key="not-needed"  # API key not required for local DevUI
)

response = client.responses.create(
    model="weather_agent",  # Your agent/workflow name
    input="What's the weather in Seattle?"
)

# Extract text from response
print(response.output[0].content[0].text)
# Supports streaming with stream=True
```

### Multi-turn Conversations

Use the standard OpenAI `conversation` parameter for multi-turn conversations:

```python
# Create a conversation
conversation = client.conversations.create(
    metadata={"agent_id": "weather_agent"}
)

# Use it across multiple turns
response1 = client.responses.create(
    model="weather_agent",
    input="What's the weather in Seattle?",
    conversation=conversation.id
)

response2 = client.responses.create(
    model="weather_agent",
    input="How about tomorrow?",
    conversation=conversation.id  # Continues the conversation!
)
```

**How it works:** DevUI automatically retrieves the conversation's message history from the stored thread and passes it to the agent. You don't need to manually manage message history - just provide the same `conversation` ID for follow-up requests.

### OpenAI Proxy Mode

DevUI provides an **OpenAI Proxy** feature for testing OpenAI models directly through the interface without creating custom agents. Enable via Settings → OpenAI Proxy tab.

**How it works:** The UI sends requests to the DevUI backend (with `X-Proxy-Backend: openai` header), which then proxies them to OpenAI's Responses API (and Conversations API for multi-turn chats). This proxy approach keeps your `OPENAI_API_KEY` secure on the server—never exposed in the browser or client-side code.

**Example:**

```bash
curl -X POST http://localhost:8080/v1/responses \
  -H "X-Proxy-Backend: openai" \
  -d '{"model": "gpt-4.1-mini", "input": "Hello"}'
```

**Note:** Requires `OPENAI_API_KEY` environment variable configured on the backend.

## CLI Options

```bash
devui [directory] [options]

Options:
  --port, -p      Port (default: 8080)
  --host          Host (default: 127.0.0.1)
  --headless      API only, no UI
  --config        YAML config file
  --tracing       none|framework|workflow|all
  --reload        Enable auto-reload
```

## Key Endpoints

## API Mapping

Given that DevUI offers an OpenAI Responses API, it internally maps messages and events from Agent Framework to OpenAI Responses API events (in `_mapper.py`). For transparency, this mapping is shown below:

<<<<<<< HEAD
### User-Facing Content (Displayed Inline in Chat)

| Agent Framework Content         | OpenAI Event/Type                        | Display  | Status   |
| ------------------------------- | ---------------------------------------- | -------- | -------- |
| `TextContent`                   | `response.output_text.delta`             | ✅ Chat  | Standard |
| `TextReasoningContent`          | `response.reasoning_text.delta`          | ✅ Chat  | Standard |
| `FunctionCallContent` (initial) | `response.output_item.added`             | ✅ Chat  | Standard |
| `FunctionCallContent` (args)    | `response.function_call_arguments.delta` | ✅ Chat  | Standard |
| `FunctionResultContent`         | `response.function_result.complete`      | ✅ Chat  | DevUI    |
| `FunctionApprovalRequestContent`| `response.function_approval.requested`   | ✅ Chat  | DevUI    |
| `FunctionApprovalResponseContent`| `response.function_approval.responded`  | ✅ Chat  | DevUI    |
| **`DataContent` (images)**      | **`response.output_item.added` (ResponseOutputImage)** | **✅ Chat** | **DevUI** |
| **`DataContent` (files)**       | **`response.output_item.added` (ResponseOutputFile)**  | **✅ Chat** | **DevUI** |
| **`DataContent` (other)**       | **`response.output_item.added` (ResponseOutputData)**  | **✅ Chat** | **DevUI** |
| **`UriContent` (images/files)** | **`response.output_item.added` (ResponseOutputImage/File)** | **✅ Chat** | **DevUI** |
| `ErrorContent`                  | `error`                                  | ✅ Chat  | Standard |
| `UsageContent`                  | Final `Response.usage` field (not streamed) | ✅ Chat | Standard |

### Debugging/Observability Events (Traces Tab Only)

| Agent Framework Content         | OpenAI Event/Type                        | Display  | Status   |
| ------------------------------- | ---------------------------------------- | -------- | -------- |
| `WorkflowEvent`                 | `response.workflow_event.completed`      | 🔍 Traces | DevUI    |
| OpenTelemetry Spans             | `response.trace.completed`               | 🔍 Traces | DevUI    |
| `DataContent` (errors/no data)  | `response.trace.completed`               | 🔍 Traces | DevUI    |
| `UriContent` (unsupported MIME) | `response.trace.completed`               | 🔍 Traces | DevUI    |
| `HostedFileContent`             | `response.trace.completed`               | 🔍 Traces | DevUI    |
| `HostedVectorStoreContent`      | `response.trace.completed`               | 🔍 Traces | DevUI    |

- **Standard** = OpenAI Responses API spec
- **DevUI** = Custom extensions for Agent Framework features
- **✅ Chat** = Displayed inline in main chat UI
- **🔍 Traces** = Displayed only in debug/traces panel
=======
| OpenAI Event/Type                                            | Agent Framework Content           | Status   |
| ------------------------------------------------------------ | --------------------------------- | -------- |
|                                                              | **Lifecycle Events**              |          |
| `response.created` + `response.in_progress`                  | `AgentStartedEvent`               | OpenAI   |
| `response.completed`                                         | `AgentCompletedEvent`             | OpenAI   |
| `response.failed`                                            | `AgentFailedEvent`                | OpenAI   |
| `response.created` + `response.in_progress`                  | `WorkflowStartedEvent`            | OpenAI   |
| `response.completed`                                         | `WorkflowCompletedEvent`          | OpenAI   |
| `response.failed`                                            | `WorkflowFailedEvent`             | OpenAI   |
|                                                              | **Content Types**                 |          |
| `response.content_part.added` + `response.output_text.delta` | `TextContent`                     | OpenAI   |
| `response.reasoning_text.delta`                              | `TextReasoningContent`            | OpenAI   |
| `response.output_item.added`                                 | `FunctionCallContent` (initial)   | OpenAI   |
| `response.function_call_arguments.delta`                     | `FunctionCallContent` (args)      | OpenAI   |
| `response.function_result.complete`                          | `FunctionResultContent`           | DevUI    |
| `response.function_approval.requested`                       | `FunctionApprovalRequestContent`  | DevUI    |
| `response.function_approval.responded`                       | `FunctionApprovalResponseContent` | DevUI    |
| `error`                                                      | `ErrorContent`                    | OpenAI   |
| Final `Response.usage` field (not streamed)                  | `UsageContent`                    | OpenAI   |
|                                                              | **Workflow Events**               |          |
| `response.output_item.added` (ExecutorActionItem)*           | `ExecutorInvokedEvent`            | OpenAI   |
| `response.output_item.done` (ExecutorActionItem)*            | `ExecutorCompletedEvent`          | OpenAI   |
| `response.output_item.done` (ExecutorActionItem with error)* | `ExecutorFailedEvent`             | OpenAI   |
| `response.workflow_event.complete`                           | `WorkflowEvent` (other)           | DevUI    |
| `response.trace.complete`                                    | `WorkflowStatusEvent`             | DevUI    |
| `response.trace.complete`                                    | `WorkflowWarningEvent`            | DevUI    |
|                                                              | **Trace Content**                 |          |
| `response.trace.complete`                                    | `DataContent`                     | DevUI    |
| `response.trace.complete`                                    | `UriContent`                      | DevUI    |
| `response.trace.complete`                                    | `HostedFileContent`               | DevUI    |
| `response.trace.complete`                                    | `HostedVectorStoreContent`        | DevUI    |

\*Uses standard OpenAI event structure but carries DevUI-specific `ExecutorActionItem` payload

- **OpenAI** = Standard OpenAI Responses API event types
- **DevUI** = Custom event types specific to Agent Framework (e.g., workflows, traces, function approvals)
>>>>>>> 92925a8b

### OpenAI Responses API Compliance

DevUI follows the OpenAI Responses API specification for maximum compatibility:

<<<<<<< HEAD
**Standard OpenAI Events Used:**
- `response.output_text.delta` - Text streaming
- `response.output_item.added` - Output items (function calls, **images, files, data**)
- `response.function_call_arguments.delta` - Function call arguments streaming
- `error` - Error events
- `Response.usage` - Token usage (in final response, not streamed)

**Custom DevUI Extensions (Clearly Namespaced):**
- `response.output_item.added` with custom item types:
  - `ResponseOutputImage` - Agent-generated images (inline display)
  - `ResponseOutputFile` - Agent-generated files (inline display)
  - `ResponseOutputData` - Agent-generated structured data (inline display)
- `response.function_approval.requested` - Interactive function approval requests
- `response.function_approval.responded` - Function approval responses
- `response.function_result.complete` - Server-side function execution results
- `response.workflow_event.completed` - Workflow execution events (debugging)
- `response.trace.completed` - Execution traces and metadata (debugging)

**Event Naming Convention:**
All event types use **past-tense verbs** following OpenAI's pattern:
- ✅ `completed`, `added`, `done` (like OpenAI)
- ❌ NOT `complete`, `add`, `do`

**Backward Compatibility:**
Custom extensions can be safely ignored by standard OpenAI clients. They are clearly namespaced and documented.
=======
**OpenAI Standard Event Types Used:**

- `ResponseOutputItemAddedEvent` - Output item notifications (function calls and results)
- `ResponseOutputItemDoneEvent` - Output item completion notifications
- `Response.usage` - Token usage (in final response, not streamed)
- All standard text, reasoning, and function call events

**Custom DevUI Extensions:**

- `response.function_approval.requested` - Function approval requests (for interactive approval workflows)
- `response.function_approval.responded` - Function approval responses (user approval/rejection)
- `response.workflow_event.complete` - Agent Framework workflow events
- `response.trace.complete` - Execution traces and internal content (DataContent, UriContent, hosted files/stores)

These custom extensions are clearly namespaced and can be safely ignored by standard OpenAI clients. Note that DevUI also uses standard OpenAI events with custom payloads (e.g., `ExecutorActionItem` within `response.output_item.added`).
>>>>>>> 92925a8b

### Entity Management

- `GET /v1/entities` - List discovered agents/workflows
- `GET /v1/entities/{entity_id}/info` - Get detailed entity information
- `POST /v1/entities/{entity_id}/reload` - Hot reload entity (for development)

### Execution (OpenAI Responses API)

- `POST /v1/responses` - Execute agent/workflow (streaming or sync)

### Conversations (OpenAI Standard)

- `POST /v1/conversations` - Create conversation
- `GET /v1/conversations/{id}` - Get conversation
- `POST /v1/conversations/{id}` - Update conversation metadata
- `DELETE /v1/conversations/{id}` - Delete conversation
- `GET /v1/conversations?agent_id={id}` - List conversations _(DevUI extension)_
- `POST /v1/conversations/{id}/items` - Add items to conversation
- `GET /v1/conversations/{id}/items` - List conversation items
- `GET /v1/conversations/{id}/items/{item_id}` - Get conversation item

### Health

- `GET /health` - Health check

## Security

DevUI is designed as a **sample application for local development** and should not be exposed to untrusted networks or used in production environments.

**Security features:**

- Only loads entities from local directories or in-memory registration
- No remote code execution capabilities
- Binds to localhost (127.0.0.1) by default
- All samples must be manually downloaded and reviewed before running

**Best practices:**

- Never expose DevUI to the internet
- Review all agent/workflow code before running
- Only load entities from trusted sources
- Use `.env` files for sensitive credentials (never commit them)

## Implementation

- **Discovery**: `agent_framework_devui/_discovery.py`
- **Execution**: `agent_framework_devui/_executor.py`
- **Message Mapping**: `agent_framework_devui/_mapper.py`
- **Conversations**: `agent_framework_devui/_conversations.py`
- **API Server**: `agent_framework_devui/_server.py`
- **CLI**: `agent_framework_devui/_cli.py`

## Examples

See working implementations in `python/samples/getting_started/devui/`

## License

MIT<|MERGE_RESOLUTION|>--- conflicted
+++ resolved
@@ -186,41 +186,6 @@
 
 Given that DevUI offers an OpenAI Responses API, it internally maps messages and events from Agent Framework to OpenAI Responses API events (in `_mapper.py`). For transparency, this mapping is shown below:
 
-<<<<<<< HEAD
-### User-Facing Content (Displayed Inline in Chat)
-
-| Agent Framework Content         | OpenAI Event/Type                        | Display  | Status   |
-| ------------------------------- | ---------------------------------------- | -------- | -------- |
-| `TextContent`                   | `response.output_text.delta`             | ✅ Chat  | Standard |
-| `TextReasoningContent`          | `response.reasoning_text.delta`          | ✅ Chat  | Standard |
-| `FunctionCallContent` (initial) | `response.output_item.added`             | ✅ Chat  | Standard |
-| `FunctionCallContent` (args)    | `response.function_call_arguments.delta` | ✅ Chat  | Standard |
-| `FunctionResultContent`         | `response.function_result.complete`      | ✅ Chat  | DevUI    |
-| `FunctionApprovalRequestContent`| `response.function_approval.requested`   | ✅ Chat  | DevUI    |
-| `FunctionApprovalResponseContent`| `response.function_approval.responded`  | ✅ Chat  | DevUI    |
-| **`DataContent` (images)**      | **`response.output_item.added` (ResponseOutputImage)** | **✅ Chat** | **DevUI** |
-| **`DataContent` (files)**       | **`response.output_item.added` (ResponseOutputFile)**  | **✅ Chat** | **DevUI** |
-| **`DataContent` (other)**       | **`response.output_item.added` (ResponseOutputData)**  | **✅ Chat** | **DevUI** |
-| **`UriContent` (images/files)** | **`response.output_item.added` (ResponseOutputImage/File)** | **✅ Chat** | **DevUI** |
-| `ErrorContent`                  | `error`                                  | ✅ Chat  | Standard |
-| `UsageContent`                  | Final `Response.usage` field (not streamed) | ✅ Chat | Standard |
-
-### Debugging/Observability Events (Traces Tab Only)
-
-| Agent Framework Content         | OpenAI Event/Type                        | Display  | Status   |
-| ------------------------------- | ---------------------------------------- | -------- | -------- |
-| `WorkflowEvent`                 | `response.workflow_event.completed`      | 🔍 Traces | DevUI    |
-| OpenTelemetry Spans             | `response.trace.completed`               | 🔍 Traces | DevUI    |
-| `DataContent` (errors/no data)  | `response.trace.completed`               | 🔍 Traces | DevUI    |
-| `UriContent` (unsupported MIME) | `response.trace.completed`               | 🔍 Traces | DevUI    |
-| `HostedFileContent`             | `response.trace.completed`               | 🔍 Traces | DevUI    |
-| `HostedVectorStoreContent`      | `response.trace.completed`               | 🔍 Traces | DevUI    |
-
-- **Standard** = OpenAI Responses API spec
-- **DevUI** = Custom extensions for Agent Framework features
-- **✅ Chat** = Displayed inline in main chat UI
-- **🔍 Traces** = Displayed only in debug/traces panel
-=======
 | OpenAI Event/Type                                            | Agent Framework Content           | Status   |
 | ------------------------------------------------------------ | --------------------------------- | -------- |
 |                                                              | **Lifecycle Events**              |          |
@@ -238,6 +203,10 @@
 | `response.function_result.complete`                          | `FunctionResultContent`           | DevUI    |
 | `response.function_approval.requested`                       | `FunctionApprovalRequestContent`  | DevUI    |
 | `response.function_approval.responded`                       | `FunctionApprovalResponseContent` | DevUI    |
+| `response.output_item.added` (ResponseOutputImage)           | `DataContent` (images)            | DevUI    |
+| `response.output_item.added` (ResponseOutputFile)            | `DataContent` (files)             | DevUI    |
+| `response.output_item.added` (ResponseOutputData)            | `DataContent` (other)             | DevUI    |
+| `response.output_item.added` (ResponseOutputImage/File)      | `UriContent` (images/files)       | DevUI    |
 | `error`                                                      | `ErrorContent`                    | OpenAI   |
 | Final `Response.usage` field (not streamed)                  | `UsageContent`                    | OpenAI   |
 |                                                              | **Workflow Events**               |          |
@@ -248,8 +217,8 @@
 | `response.trace.complete`                                    | `WorkflowStatusEvent`             | DevUI    |
 | `response.trace.complete`                                    | `WorkflowWarningEvent`            | DevUI    |
 |                                                              | **Trace Content**                 |          |
-| `response.trace.complete`                                    | `DataContent`                     | DevUI    |
-| `response.trace.complete`                                    | `UriContent`                      | DevUI    |
+| `response.trace.complete`                                    | `DataContent` (no data/errors)    | DevUI    |
+| `response.trace.complete`                                    | `UriContent` (unsupported MIME)   | DevUI    |
 | `response.trace.complete`                                    | `HostedFileContent`               | DevUI    |
 | `response.trace.complete`                                    | `HostedVectorStoreContent`        | DevUI    |
 
@@ -257,55 +226,30 @@
 
 - **OpenAI** = Standard OpenAI Responses API event types
 - **DevUI** = Custom event types specific to Agent Framework (e.g., workflows, traces, function approvals)
->>>>>>> 92925a8b
 
 ### OpenAI Responses API Compliance
 
 DevUI follows the OpenAI Responses API specification for maximum compatibility:
 
-<<<<<<< HEAD
-**Standard OpenAI Events Used:**
-- `response.output_text.delta` - Text streaming
-- `response.output_item.added` - Output items (function calls, **images, files, data**)
-- `response.function_call_arguments.delta` - Function call arguments streaming
-- `error` - Error events
+**OpenAI Standard Event Types Used:**
+
+- `ResponseOutputItemAddedEvent` - Output item notifications (function calls, images, files, data)
+- `ResponseOutputItemDoneEvent` - Output item completion notifications
 - `Response.usage` - Token usage (in final response, not streamed)
 
-**Custom DevUI Extensions (Clearly Namespaced):**
+**Custom DevUI Extensions:**
+
 - `response.output_item.added` with custom item types:
   - `ResponseOutputImage` - Agent-generated images (inline display)
   - `ResponseOutputFile` - Agent-generated files (inline display)
   - `ResponseOutputData` - Agent-generated structured data (inline display)
-- `response.function_approval.requested` - Interactive function approval requests
-- `response.function_approval.responded` - Function approval responses
-- `response.function_result.complete` - Server-side function execution results
-- `response.workflow_event.completed` - Workflow execution events (debugging)
-- `response.trace.completed` - Execution traces and metadata (debugging)
-
-**Event Naming Convention:**
-All event types use **past-tense verbs** following OpenAI's pattern:
-- ✅ `completed`, `added`, `done` (like OpenAI)
-- ❌ NOT `complete`, `add`, `do`
-
-**Backward Compatibility:**
-Custom extensions can be safely ignored by standard OpenAI clients. They are clearly namespaced and documented.
-=======
-**OpenAI Standard Event Types Used:**
-
-- `ResponseOutputItemAddedEvent` - Output item notifications (function calls and results)
-- `ResponseOutputItemDoneEvent` - Output item completion notifications
-- `Response.usage` - Token usage (in final response, not streamed)
-- All standard text, reasoning, and function call events
-
-**Custom DevUI Extensions:**
-
 - `response.function_approval.requested` - Function approval requests (for interactive approval workflows)
 - `response.function_approval.responded` - Function approval responses (user approval/rejection)
+- `response.function_result.complete` - Server-side function execution results
 - `response.workflow_event.complete` - Agent Framework workflow events
 - `response.trace.complete` - Execution traces and internal content (DataContent, UriContent, hosted files/stores)
 
 These custom extensions are clearly namespaced and can be safely ignored by standard OpenAI clients. Note that DevUI also uses standard OpenAI events with custom payloads (e.g., `ExecutorActionItem` within `response.output_item.added`).
->>>>>>> 92925a8b
 
 ### Entity Management
 
