--- conflicted
+++ resolved
@@ -45,12 +45,7 @@
   const { oaiMode, setOAIMode } = useDevUIStore();
 
   // Get current backend URL from localStorage or default
-<<<<<<< HEAD
-  const defaultUrl =
-    import.meta.env.VITE_API_BASE_URL || "http://localhost:8080";
-=======
   const defaultUrl = import.meta.env.VITE_API_BASE_URL !== undefined ? import.meta.env.VITE_API_BASE_URL : "";
->>>>>>> cfcec83f
   const [backendUrl, setBackendUrl] = useState(() => {
     return localStorage.getItem("devui_backend_url") || defaultUrl;
   });
