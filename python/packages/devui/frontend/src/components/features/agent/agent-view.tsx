/**
 * AgentView - Complete agent interaction interface
 * Features: Chat interface, message streaming, conversation management
 */

import { useState, useCallback, useRef, useEffect } from "react";
import { Button } from "@/components/ui/button";
import { Textarea } from "@/components/ui/textarea";
import { ScrollArea } from "@/components/ui/scroll-area";
import { FileUpload } from "@/components/ui/file-upload";
import {
  AttachmentGallery,
  type AttachmentItem,
} from "@/components/ui/attachment-gallery";
import { OpenAIMessageRenderer } from "./message-renderers/OpenAIMessageRenderer";
import { LoadingSpinner } from "@/components/ui/loading-spinner";
import {
  Select,
  SelectContent,
  SelectItem,
  SelectTrigger,
  SelectValue,
} from "@/components/ui/select";
import { AgentDetailsModal } from "./agent-details-modal";
import {
  SendHorizontal,
  User,
  Bot,
  Plus,
  AlertCircle,
  Paperclip,
  Info,
  Trash2,
  FileText,
  Check,
  X,
  Copy,
  CheckCheck,
  RefreshCw,
} from "lucide-react";
import { apiClient } from "@/services/api";
import type {
  AgentInfo,
  RunAgentRequest,
  Conversation,
  ExtendedResponseStreamEvent,
} from "@/types";
import { useDevUIStore } from "@/stores";
import { loadStreamingState } from "@/services/streaming-state";

type DebugEventHandler = (event: ExtendedResponseStreamEvent | "clear") => void;

interface AgentViewProps {
  selectedAgent: AgentInfo;
  onDebugEvent: DebugEventHandler;
}

interface ConversationItemBubbleProps {
  item: import("@/types/openai").ConversationItem;
}

function ConversationItemBubble({ item }: ConversationItemBubbleProps) {
  const [isHovered, setIsHovered] = useState(false);
  const [copied, setCopied] = useState(false);

  // Extract text content from message for copying
  const getMessageText = () => {
    if (item.type === "message") {
      return item.content
        .filter((c) => c.type === "text")
        .map((c) => (c as import("@/types/openai").MessageTextContent).text)
        .join("\n");
    }
    return "";
  };

  const handleCopy = async () => {
    const text = getMessageText();
    if (!text) return;

    try {
      await navigator.clipboard.writeText(text);
      setCopied(true);
      setTimeout(() => setCopied(false), 2000);
    } catch (err) {
      console.error("Failed to copy:", err);
    }
  };

  // Handle different item types
  if (item.type === "message") {
    const isUser = item.role === "user";
    const isError = item.status === "incomplete";
    const Icon = isUser ? User : isError ? AlertCircle : Bot;
    const messageText = getMessageText();

    return (
      <div
        className={`flex gap-3 ${isUser ? "flex-row-reverse" : ""}`}
        onMouseEnter={() => setIsHovered(true)}
        onMouseLeave={() => setIsHovered(false)}
      >
        <div
          className={`flex h-8 w-8 shrink-0 select-none items-center justify-center rounded-md border ${
            isUser
              ? "bg-primary text-primary-foreground"
              : isError
              ? "bg-orange-100 dark:bg-orange-900 text-orange-600 dark:text-orange-400 border-orange-200 dark:border-orange-800"
              : "bg-muted"
          }`}
        >
          <Icon className="h-4 w-4" />
        </div>

        <div
          className={`flex flex-col space-y-1 ${
            isUser ? "items-end" : "items-start"
          } max-w-[80%]`}
        >
          <div className="relative group">
            <div
              className={`rounded px-3 py-2 text-sm break-all ${
                isUser
                  ? "bg-primary text-primary-foreground"
                  : isError
                  ? "bg-orange-50 dark:bg-orange-950/50 text-orange-800 dark:text-orange-200 border border-orange-200 dark:border-orange-800"
                  : "bg-muted"
              }`}
            >
              {isError && (
                <div className="flex items-start gap-2 mb-2">
                  <AlertCircle className="h-4 w-4 text-orange-500 mt-0.5 flex-shrink-0" />
                  <span className="font-medium text-sm">
                    Unable to process request
                  </span>
                </div>
              )}
              <div className={isError ? "text-xs leading-relaxed break-all" : ""}>
                <OpenAIMessageRenderer item={item} />
              </div>
            </div>

            {/* Copy button - appears on hover, always top-right inside */}
            {messageText && isHovered && (
              <button
                onClick={handleCopy}
                className="absolute top-1 right-1
                           p-1.5 rounded-md border shadow-sm
                           bg-background hover:bg-accent
                           text-muted-foreground hover:text-foreground
                           transition-all duration-200 ease-in-out
                           opacity-0 group-hover:opacity-100"
                title={copied ? "Copied!" : "Copy message"}
              >
                {copied ? (
                  <CheckCheck className="h-3.5 w-3.5 text-green-600 dark:text-green-400" />
                ) : (
                  <Copy className="h-3.5 w-3.5" />
                )}
              </button>
            )}
          </div>

          <div className="flex items-center gap-2 text-xs text-muted-foreground font-mono">
            <span>
              {item.created_at
                ? new Date(item.created_at * 1000).toLocaleTimeString()
                : new Date().toLocaleTimeString() // Fallback for legacy items without timestamp
              }
            </span>
            {!isUser && item.usage && (
              <>
                <span>•</span>
                <span className="flex items-center gap-1">
                  <span className="text-blue-600 dark:text-blue-400">
                    ↑{item.usage.input_tokens}
                  </span>
                  <span className="text-green-600 dark:text-green-400">
                    ↓{item.usage.output_tokens}
                  </span>
                  <span>({item.usage.total_tokens} tokens)</span>
                </span>
              </>
            )}
          </div>
        </div>
      </div>
    );
  }

  // Function calls and results - render with neutral styling
  return (
    <div className="flex gap-3">
      <div className="flex h-8 w-8 shrink-0 select-none items-center justify-center rounded-md border bg-muted">
        <Bot className="h-4 w-4" />
      </div>
      <div className="flex flex-col space-y-1 items-start max-w-[80%]">
        <div className="rounded px-3 py-2 text-sm bg-muted">
          <OpenAIMessageRenderer item={item} />
        </div>
      </div>
    </div>
  );
}

export function AgentView({ selectedAgent, onDebugEvent }: AgentViewProps) {
  // Get conversation state from Zustand
  const currentConversation = useDevUIStore((state) => state.currentConversation);
  const availableConversations = useDevUIStore((state) => state.availableConversations);
  const chatItems = useDevUIStore((state) => state.chatItems);
  const isStreaming = useDevUIStore((state) => state.isStreaming);
  const isSubmitting = useDevUIStore((state) => state.isSubmitting);
  const loadingConversations = useDevUIStore((state) => state.loadingConversations);
  const inputValue = useDevUIStore((state) => state.inputValue);
  const attachments = useDevUIStore((state) => state.attachments);
  const uiMode = useDevUIStore((state) => state.uiMode);
  const conversationUsage = useDevUIStore((state) => state.conversationUsage);
  const pendingApprovals = useDevUIStore((state) => state.pendingApprovals);
  const oaiMode = useDevUIStore((state) => state.oaiMode);

  // Get conversation actions from Zustand (only the ones we actually use)
  const setCurrentConversation = useDevUIStore((state) => state.setCurrentConversation);
  const setAvailableConversations = useDevUIStore((state) => state.setAvailableConversations);
  const setChatItems = useDevUIStore((state) => state.setChatItems);
  const setIsStreaming = useDevUIStore((state) => state.setIsStreaming);
  const setIsSubmitting = useDevUIStore((state) => state.setIsSubmitting);
  const setLoadingConversations = useDevUIStore((state) => state.setLoadingConversations);
  const setInputValue = useDevUIStore((state) => state.setInputValue);
  const setAttachments = useDevUIStore((state) => state.setAttachments);
  const updateConversationUsage = useDevUIStore((state) => state.updateConversationUsage);
  const setPendingApprovals = useDevUIStore((state) => state.setPendingApprovals);

  // Local UI state (not in Zustand - component-specific)
  const [isDragOver, setIsDragOver] = useState(false);
  const [dragCounter, setDragCounter] = useState(0);
  const [pasteNotification, setPasteNotification] = useState<string | null>(null);
  const [detailsModalOpen, setDetailsModalOpen] = useState(false);
  const [conversationError, setConversationError] = useState<{
    message: string;
    code?: string;
    type?: string;
  } | null>(null);
  const [isReloading, setIsReloading] = useState(false);

  const scrollAreaRef = useRef<HTMLDivElement>(null);
  const messagesEndRef = useRef<HTMLDivElement>(null);
  const textareaRef = useRef<HTMLTextAreaElement>(null);
  const currentMessageUsage = useRef<{
    total_tokens: number;
    input_tokens: number;
    output_tokens: number;
  } | null>(null);
  const userJustSentMessage = useRef<boolean>(false);
  const accumulatedTextRef = useRef<string>("");

  // Auto-scroll to bottom when new items arrive
  useEffect(() => {
    if (!messagesEndRef.current) return;

    // Check if user is near bottom (within 100px)
    const scrollContainer = scrollAreaRef.current?.querySelector('[data-radix-scroll-area-viewport]');

    let shouldScroll = false;

    if (scrollContainer) {
      const { scrollTop, scrollHeight, clientHeight } = scrollContainer;
      const isNearBottom = scrollHeight - scrollTop - clientHeight < 100;

      // Always scroll if user just sent a message, otherwise only if near bottom
      shouldScroll = userJustSentMessage.current || isNearBottom;
    } else {
      // Fallback if scroll container not found - always scroll
      shouldScroll = true;
    }

    if (shouldScroll) {
      // Use instant scroll during streaming for smooth chunk additions
      // Use smooth scroll when not streaming (new messages)
      messagesEndRef.current.scrollIntoView({
        behavior: isStreaming ? "instant" : "smooth"
      });
    }

    // Reset the flag after first scroll
    if (userJustSentMessage.current && !isStreaming) {
      userJustSentMessage.current = false;
    }
  }, [chatItems, isStreaming]);

  // Return focus to input after streaming completes
  useEffect(() => {
    if (!isStreaming && !isSubmitting) {
      textareaRef.current?.focus();
    }
  }, [isStreaming, isSubmitting]);

  // Load conversations when agent changes
  useEffect(() => {
    // Resume streaming after page refresh
    const resumeStreaming = async (
      assistantMessage: import("@/types/openai").ConversationMessage,
      conversation: Conversation,
      agent: AgentInfo
    ) => {
      // Load the stored state to get the response ID
      const storedState = loadStreamingState(conversation.id);
      if (!storedState || !storedState.responseId) {
        setIsStreaming(false);
        return;
      }

      try {
        // Use the stored responseId to resume the stream via GET /v1/responses/{responseId}
        const openAIRequest: import("@/types/agent-framework").AgentFrameworkRequest = {
          model: agent.id,
          input: [], // Not needed for resume (using GET)
          stream: true,
          conversation: conversation.id,
        };

        // Pass the response ID explicitly to trigger GET request
        const streamGenerator = apiClient.streamAgentExecutionOpenAIDirect(
          agent.id,
          openAIRequest,
          conversation.id,
          storedState.responseId  // Pass response ID for resume
        );

        for await (const openAIEvent of streamGenerator) {
          // Pass all events to debug panel
          onDebugEvent(openAIEvent);

          // Handle response.completed event
          if (openAIEvent.type === "response.completed") {
            const completedEvent = openAIEvent as import("@/types/openai").ResponseCompletedEvent;
            const usage = completedEvent.response?.usage;

            if (usage) {
              currentMessageUsage.current = {
                input_tokens: usage.input_tokens,
                output_tokens: usage.output_tokens,
                total_tokens: usage.total_tokens,
              };
            }
            continue;
          }

          // Handle response.failed event
          if (openAIEvent.type === "response.failed") {
            const failedEvent = openAIEvent as import("@/types/openai").ResponseFailedEvent;
            const error = failedEvent.response?.error;
            const errorMessage = error
              ? typeof error === "object" && "message" in error
                ? (error as any).message
                : JSON.stringify(error)
              : "Request failed";

            const currentItems = useDevUIStore.getState().chatItems;
            setChatItems(currentItems.map((item) =>
              item.id === assistantMessage.id && item.type === "message"
                ? {
                    ...item,
                    content: [
                      {
                        type: "text",
                        text: accumulatedTextRef.current || errorMessage,
                      } as import("@/types/openai").MessageTextContent,
                    ],
                    status: "incomplete" as const,
                  }
                : item
            ));
            setIsStreaming(false);
            return;
          }

          // Handle function approval request events
          if (openAIEvent.type === "response.function_approval.requested") {
            const approvalEvent = openAIEvent as import("@/types/openai").ResponseFunctionApprovalRequestedEvent;
            setPendingApprovals([
              ...useDevUIStore.getState().pendingApprovals,
              {
                request_id: approvalEvent.request_id,
                function_call: approvalEvent.function_call,
              },
            ]);
            continue;
          }

          // Handle function approval response events
          if (openAIEvent.type === "response.function_approval.responded") {
            const responseEvent = openAIEvent as import("@/types/openai").ResponseFunctionApprovalRespondedEvent;
            setPendingApprovals(
              useDevUIStore.getState().pendingApprovals.filter((a) => a.request_id !== responseEvent.request_id)
            );
            continue;
          }

          // Handle error events
          if (openAIEvent.type === "error") {
            const errorEvent = openAIEvent as ExtendedResponseStreamEvent & { message?: string };
            const errorMessage = errorEvent.message || "An error occurred";

            const currentItems = useDevUIStore.getState().chatItems;
            setChatItems(currentItems.map((item) =>
              item.id === assistantMessage.id && item.type === "message"
                ? {
                    ...item,
                    content: [
                      {
                        type: "text",
                        text: accumulatedTextRef.current || errorMessage,
                      } as import("@/types/openai").MessageTextContent,
                    ],
                    status: "incomplete" as const,
                  }
                : item
            ));
            setIsStreaming(false);
            return;
          }

          // Handle text delta events
          if (
            openAIEvent.type === "response.output_text.delta" &&
            "delta" in openAIEvent &&
            openAIEvent.delta
          ) {
            accumulatedTextRef.current += openAIEvent.delta;

            const currentItems = useDevUIStore.getState().chatItems;
            setChatItems(currentItems.map((item) =>
              item.id === assistantMessage.id && item.type === "message"
                ? {
                    ...item,
                    content: [
                      {
                        type: "text",
                        text: accumulatedTextRef.current,
                      } as import("@/types/openai").MessageTextContent,
                    ],
                    status: "in_progress" as const,
                  }
                : item
            ));
          }
        }

        // Stream ended - mark as complete
        const finalUsage = currentMessageUsage.current;

        const currentItems = useDevUIStore.getState().chatItems;
        setChatItems(currentItems.map((item) =>
          item.id === assistantMessage.id && item.type === "message"
            ? {
                ...item,
                status: "completed" as const,
                usage: finalUsage || undefined,
              }
            : item
        ));
        setIsStreaming(false);

        if (finalUsage) {
          updateConversationUsage(finalUsage.total_tokens);
        }

        currentMessageUsage.current = null;
      } catch (error) {
        const currentItems = useDevUIStore.getState().chatItems;
        setChatItems(currentItems.map((item) =>
          item.id === assistantMessage.id && item.type === "message"
            ? {
                ...item,
                content: [
                  {
                    type: "text",
                    text: `Error resuming stream: ${
                      error instanceof Error ? error.message : "Unknown error"
                    }`,
                  } as import("@/types/openai").MessageTextContent,
                ],
                status: "incomplete" as const,
              }
            : item
        ));
        setIsStreaming(false);
      }
    };

    const loadConversations = async () => {
      if (!selectedAgent) return;

      setLoadingConversations(true);
      try {
        // Step 1: Always try to list conversations from backend first
        // This ensures we get the latest data from the server
        try {
          const { data: conversations } = await apiClient.listConversations(
            selectedAgent.id
          );

          // Backend successfully returned conversations list
          setAvailableConversations(conversations);
          
          if (conversations.length > 0) {
            // Found conversations on backend - use most recent
            const mostRecent = conversations[0];
            setCurrentConversation(mostRecent);

            // Load conversation items from backend
            try {
              // Load all conversation items with pagination
              let allItems: unknown[] = [];
              let hasMore = true;
              let after: string | undefined = undefined;

              while (hasMore) {
                const result = await apiClient.listConversationItems(
                  mostRecent.id,
                  { order: "asc", after } // Load in chronological order (oldest first)
                );
                allItems = allItems.concat(result.data);
                hasMore = result.has_more;
                
                // Get the last item's ID for pagination
                if (hasMore && result.data.length > 0) {
                  const lastItem = result.data[result.data.length - 1] as { id?: string };
                  after = lastItem.id;
                }
              }

              // Use OpenAI ConversationItems directly (no conversion!)
              setChatItems(allItems as import("@/types/openai").ConversationItem[]);
              setIsStreaming(false);

              // Check for incomplete stream and resume if needed
              const state = loadStreamingState(mostRecent.id);
              
              if (state && !state.completed) {
                accumulatedTextRef.current = state.accumulatedText || "";
                // Add assistant message with resumed text
                const assistantMsg: import("@/types/openai").ConversationMessage = {
                  id: state.lastMessageId || `assistant-${Date.now()}`,
                  type: "message",
                  role: "assistant",
                  content: state.accumulatedText ? [{ type: "text", text: state.accumulatedText }] : [],
                  status: "in_progress",
                };
                setChatItems([...allItems as import("@/types/openai").ConversationItem[], assistantMsg]);
                setIsStreaming(true);

                // Resume streaming from where we left off
                setTimeout(() => {
                  resumeStreaming(assistantMsg, mostRecent, selectedAgent);
                }, 100);
              }

              // Scroll to bottom after loading conversation
              setTimeout(() => {
                messagesEndRef.current?.scrollIntoView({ behavior: "smooth" });
              }, 100);
            } catch {
              // 404 means conversation exists but has no items yet (newly created)
              // This is normal - just start with empty chat
              console.debug(`No items found for conversation ${mostRecent.id}, starting fresh`);
              setChatItems([]);
              setIsStreaming(false);
            }

            return;
          }
        } catch {
          // Backend doesn't support list endpoint (OpenAI, Azure, etc.)
          // This is expected - fall through to localStorage
        }

        // Step 2: Try localStorage (works with all backends)
        const cachedKey = `devui_convs_${selectedAgent.id}`;
        const cached = localStorage.getItem(cachedKey);

        if (cached) {
          try {
            const convs = JSON.parse(cached) as Conversation[];

            if (convs.length > 0) {
              // Validate that cached conversations still exist in backend
              // Try to load items for the most recent one to verify it exists
              try {
                await apiClient.listConversationItems(convs[0].id);

                // Success! Conversation exists in backend
                setAvailableConversations(convs);
                setCurrentConversation(convs[0]);
                setChatItems([]);
                setIsStreaming(false);
                return;
              } catch {
                // Cached conversation doesn't exist anymore (server restarted)
                // Clear stale cache and create new conversation
                console.debug(`Cached conversation ${convs[0].id} no longer exists, clearing cache`);
                localStorage.removeItem(cachedKey);
                // Fall through to Step 3
              }
            }
          } catch {
            // Invalid cache - clear it
            localStorage.removeItem(cachedKey);
          }
        }

        // Step 3: No conversations found - create new
        const newConversation = await apiClient.createConversation({
          agent_id: selectedAgent.id,
        });

        setCurrentConversation(newConversation);
        setAvailableConversations([newConversation]);
        setChatItems([]);
        setIsStreaming(false);
<<<<<<< HEAD
        setConversationError(null); // Clear any previous errors

        // Save to localStorage
        localStorage.setItem(cachedKey, JSON.stringify([newConversation]));
      } catch (error) {
=======
      } catch {
>>>>>>> 820c6afe
        setAvailableConversations([]);
        setChatItems([]);
        setIsStreaming(false);

        // Extract error details for display
        const errorMessage = error instanceof Error ? error.message : "Failed to create conversation";
        setConversationError({
          message: errorMessage,
          type: "conversation_creation_error",
        });
      } finally {
        setLoadingConversations(false);
      }
    };

    // Clear chat when agent changes
    setChatItems([]);
    setIsStreaming(false);
    setCurrentConversation(undefined);
    accumulatedTextRef.current = "";

    loadConversations();
    // currentConversation is intentionally excluded - this effect should only run when agent changes
    // eslint-disable-next-line react-hooks/exhaustive-deps
  }, [selectedAgent, onDebugEvent, setChatItems, setIsStreaming, setLoadingConversations, setAvailableConversations, setCurrentConversation, setPendingApprovals, updateConversationUsage]);

  // Handle file uploads
  const handleFilesSelected = async (files: File[]) => {
    const newAttachments: AttachmentItem[] = [];

    for (const file of files) {
      const id = `${Date.now()}-${Math.random().toString(36).substr(2, 9)}`;
      const type = getFileType(file);

      let preview: string | undefined;
      if (type === "image") {
        preview = await readFileAsDataURL(file);
      }

      newAttachments.push({
        id,
        file,
        preview,
        type,
      });
    }

    setAttachments([...useDevUIStore.getState().attachments, ...newAttachments]);
  };

  const handleRemoveAttachment = (id: string) => {
    setAttachments(useDevUIStore.getState().attachments.filter((att) => att.id !== id));
  };

  // Drag and drop handlers
  const handleDragEnter = (e: React.DragEvent) => {
    e.preventDefault();
    e.stopPropagation();
    setDragCounter((prev) => prev + 1);
    if (e.dataTransfer.items && e.dataTransfer.items.length > 0) {
      setIsDragOver(true);
    }
  };

  const handleDragLeave = (e: React.DragEvent) => {
    e.preventDefault();
    e.stopPropagation();
    const newCounter = dragCounter - 1;
    setDragCounter(newCounter);
    if (newCounter === 0) {
      setIsDragOver(false);
    }
  };

  const handleDragOver = (e: React.DragEvent) => {
    e.preventDefault();
    e.stopPropagation();
  };

  const handleDrop = async (e: React.DragEvent) => {
    e.preventDefault();
    e.stopPropagation();
    setIsDragOver(false);
    setDragCounter(0);

    if (isSubmitting || isStreaming) return;

    const files = Array.from(e.dataTransfer.files);
    if (files.length > 0) {
      await handleFilesSelected(files);
    }
  };

  // Paste handler
  const handlePaste = async (e: React.ClipboardEvent) => {
    const items = Array.from(e.clipboardData.items);
    const files: File[] = [];
    let hasProcessedText = false;
    const TEXT_THRESHOLD = 8000; // Convert to file if text is larger than this

    for (const item of items) {
      // Handle pasted images (screenshots)
      if (item.type.startsWith("image/")) {
        e.preventDefault();
        const blob = item.getAsFile();
        if (blob) {
          const timestamp = Date.now();
          files.push(
            new File([blob], `screenshot-${timestamp}.png`, { type: blob.type })
          );
        }
      }
      // Handle text - only process first text item (browsers often duplicate)
      else if (item.type === "text/plain" && !hasProcessedText) {
        hasProcessedText = true;

        // We need to check the text synchronously to decide whether to prevent default
        // Unfortunately, getAsString is async, so we'll prevent default for all text
        // and then decide whether to actually create a file or manually insert the text
        e.preventDefault();

        await new Promise<void>((resolve) => {
          item.getAsString((text) => {
            // Check if text should be converted to file
            const lineCount = (text.match(/\n/g) || []).length;
            const shouldConvert =
              text.length > TEXT_THRESHOLD ||
              lineCount > 50 || // Many lines suggests logs/data
              /^\s*[{[][\s\S]*[}\]]\s*$/.test(text) || // JSON-like
              /^<\?xml|^<html|^<!DOCTYPE/i.test(text); // XML/HTML

            if (shouldConvert) {
              // Create file for large/complex text
              const extension = detectFileExtension(text);
              const timestamp = Date.now();
              const blob = new Blob([text], { type: "text/plain" });
              files.push(
                new File([blob], `pasted-text-${timestamp}${extension}`, {
                  type: "text/plain",
                })
              );
            } else {
              // For small text, manually insert into textarea since we prevented default
              const textarea = textareaRef.current;
              if (textarea) {
                const start = textarea.selectionStart;
                const end = textarea.selectionEnd;
                const currentValue = textarea.value;
                const newValue =
                  currentValue.slice(0, start) + text + currentValue.slice(end);
                setInputValue(newValue);

                // Restore cursor position after the inserted text
                setTimeout(() => {
                  textarea.selectionStart = textarea.selectionEnd =
                    start + text.length;
                  textarea.focus();
                }, 0);
              }
            }
            resolve();
          });
        });
      }
    }

    // Process collected files
    if (files.length > 0) {
      await handleFilesSelected(files);

      // Show notification with appropriate icon
      const message =
        files.length === 1
          ? files[0].name.includes("screenshot")
            ? "Screenshot added as attachment"
            : "Large text converted to file"
          : `${files.length} files added`;

      setPasteNotification(message);
      setTimeout(() => setPasteNotification(null), 3000);
    }
  };

  // Detect file extension from content
  const detectFileExtension = (text: string): string => {
    const trimmed = text.trim();
    const lines = trimmed.split("\n");

    // JSON detection
    if (/^{[\s\S]*}$|^\[[\s\S]*\]$/.test(trimmed)) return ".json";

    // XML/HTML detection
    if (/^<\?xml|^<html|^<!DOCTYPE/i.test(trimmed)) return ".html";

    // Markdown detection (code blocks)
    if (/^```/.test(trimmed)) return ".md";

    // TSV detection (tabs with multiple lines)
    if (/\t/.test(text) && lines.length > 1) return ".tsv";

    // CSV detection (more strict) - need multiple lines with consistent comma patterns
    if (lines.length > 2) {
      const commaLines = lines.filter((line) => line.includes(","));
      const semicolonLines = lines.filter((line) => line.includes(";"));

      // If >50% of lines have commas and it looks tabular
      if (commaLines.length > lines.length * 0.5) {
        const avgCommas =
          commaLines.reduce(
            (sum, line) => sum + (line.match(/,/g) || []).length,
            0
          ) / commaLines.length;
        if (avgCommas >= 2) return ".csv";
      }

      // If >50% of lines have semicolons and it looks tabular
      if (semicolonLines.length > lines.length * 0.5) {
        const avgSemicolons =
          semicolonLines.reduce(
            (sum, line) => sum + (line.match(/;/g) || []).length,
            0
          ) / semicolonLines.length;
        if (avgSemicolons >= 2) return ".csv";
      }
    }

    return ".txt";
  };

  // Helper functions
  const getFileType = (file: File): AttachmentItem["type"] => {
    if (file.type.startsWith("image/")) return "image";
    if (file.type === "application/pdf") return "pdf";
    if (file.type.startsWith("audio/")) return "audio";
    return "other";
  };

  const readFileAsDataURL = (file: File): Promise<string> => {
    return new Promise((resolve, reject) => {
      const reader = new FileReader();
      reader.onload = () => resolve(reader.result as string);
      reader.onerror = reject;
      reader.readAsDataURL(file);
    });
  };

  // Handle new conversation creation
  const handleNewConversation = useCallback(async () => {
    if (!selectedAgent) return;

    try {
      const newConversation = await apiClient.createConversation({
        agent_id: selectedAgent.id,
      });
      setCurrentConversation(newConversation);
      setAvailableConversations([newConversation, ...useDevUIStore.getState().availableConversations]);
      setChatItems([]);
      setIsStreaming(false);
      setConversationError(null); // Clear any previous errors
      // Reset conversation usage by setting it to initial state
      useDevUIStore.setState({ conversationUsage: { total_tokens: 0, message_count: 0 } });
<<<<<<< HEAD
      accumulatedText.current = "";

      // Update localStorage cache with new conversation
      const cachedKey = `devui_convs_${selectedAgent.id}`;
      const updated = [newConversation, ...availableConversations];
      localStorage.setItem(cachedKey, JSON.stringify(updated));
    } catch (error) {
      // Failed to create conversation - show error to user
      const errorMessage = error instanceof Error ? error.message : "Failed to create conversation";
      setConversationError({
        message: errorMessage,
        type: "conversation_creation_error",
      });
=======
      accumulatedTextRef.current = "";
    } catch {
      // Failed to create conversation
>>>>>>> 820c6afe
    }
  }, [selectedAgent, setCurrentConversation, setAvailableConversations, setChatItems, setIsStreaming]);

  // Handle conversation deletion
  const handleDeleteConversation = useCallback(
    async (conversationId: string, e?: React.MouseEvent) => {
      // Prevent event from bubbling to SelectItem
      if (e) {
        e.preventDefault();
        e.stopPropagation();
      }

      // Confirm deletion
      if (!confirm("Delete this conversation? This cannot be undone.")) {
        return;
      }

      try {
        const success = await apiClient.deleteConversation(conversationId);
        if (success) {
          // Remove conversation from available conversations
          const updatedConversations = availableConversations.filter(
            (c) => c.id !== conversationId
          );
          setAvailableConversations(updatedConversations);

          // If deleted conversation was selected, switch to another conversation or clear chat
          if (currentConversation?.id === conversationId) {
            if (updatedConversations.length > 0) {
              // Select the most recent remaining conversation
              const nextConversation = updatedConversations[0];
              setCurrentConversation(nextConversation);
              setChatItems([]);
              setIsStreaming(false);
            } else {
              // No conversations left, clear everything
              setCurrentConversation(undefined);
              setChatItems([]);
              setIsStreaming(false);
              useDevUIStore.setState({ conversationUsage: { total_tokens: 0, message_count: 0 } });
              accumulatedTextRef.current = "";
            }
          }

          // Clear debug panel
          onDebugEvent("clear");
        }
      } catch {
        alert("Failed to delete conversation. Please try again.");
      }
    },
    [availableConversations, currentConversation, onDebugEvent, setAvailableConversations, setCurrentConversation, setChatItems, setIsStreaming]
  );

  // Handle entity reload (hot reload)
  const handleReloadEntity = useCallback(async () => {
    if (isReloading || !selectedAgent) return;

    setIsReloading(true);
    const addToast = useDevUIStore.getState().addToast;
    const updateAgent = useDevUIStore.getState().updateAgent;

    try {
      // Call backend reload endpoint
      await apiClient.reloadEntity(selectedAgent.id);

      // Fetch updated entity info
      const updatedAgent = await apiClient.getAgentInfo(selectedAgent.id);

      // Update store with fresh metadata
      updateAgent(updatedAgent);

      // Show success toast
      addToast({
        message: `${selectedAgent.name} has been reloaded successfully`,
        type: "success",
      });
    } catch (error) {
      // Show error toast
      const errorMessage = error instanceof Error ? error.message : "Failed to reload entity";
      addToast({
        message: `Failed to reload: ${errorMessage}`,
        type: "error",
        duration: 6000,
      });
    } finally {
      setIsReloading(false);
    }
  }, [isReloading, selectedAgent]);

  // Handle conversation selection
  const handleConversationSelect = useCallback(
    async (conversationId: string) => {
      const conversation = availableConversations.find(
        (c) => c.id === conversationId
      );
      if (!conversation) return;

      setCurrentConversation(conversation);

      // Clear debug panel when switching conversations
      onDebugEvent("clear");

      try {
        // Load conversation history from backend with pagination
        let allItems: unknown[] = [];
        let hasMore = true;
        let after: string | undefined = undefined;

        while (hasMore) {
          const result = await apiClient.listConversationItems(conversationId, {
            order: "asc", // Load in chronological order (oldest first)
            after,
          });
          allItems = allItems.concat(result.data);
          hasMore = result.has_more;
          
          // Get the last item's ID for pagination
          if (hasMore && result.data.length > 0) {
            const lastItem = result.data[result.data.length - 1] as { id?: string };
            after = lastItem.id;
          }
        }

        // Use OpenAI ConversationItems directly (no conversion!)
        const items = allItems as import("@/types/openai").ConversationItem[];

        setChatItems(items);
        setIsStreaming(false);

        // Calculate usage from loaded items
        useDevUIStore.setState({
          conversationUsage: {
            total_tokens: 0, // We don't have usage info in stored items
            message_count: items.length,
          }
        });

        // Check for incomplete stream and restore accumulated text
        const state = loadStreamingState(conversationId);
        if (state?.accumulatedText) {
          accumulatedTextRef.current = state.accumulatedText;
          // Add assistant message with resumed text - streaming will continue automatically
          const assistantMsg: import("@/types/openai").ConversationMessage = {
            id: `assistant-${Date.now()}`,
            type: "message",
            role: "assistant",
            content: [{ type: "output_text", text: state.accumulatedText }],
            status: "in_progress",
          };
          setChatItems([...items, assistantMsg]);
          setIsStreaming(true);
        }

        // Scroll to bottom after loading conversation
        setTimeout(() => {
          messagesEndRef.current?.scrollIntoView({ behavior: "smooth" });
        }, 100);
      } catch {
        // 404 means conversation doesn't exist or has no items yet
        // This can happen if server restarted (in-memory store cleared)
        console.debug(`No items found for conversation ${conversationId}, starting with empty chat`);
        setChatItems([]);
        setIsStreaming(false);
        useDevUIStore.setState({ conversationUsage: { total_tokens: 0, message_count: 0 } });
      }

      accumulatedTextRef.current = "";
    },
    [availableConversations, onDebugEvent, setCurrentConversation, setChatItems, setIsStreaming]
  );

  // Handle function approval responses
  const handleApproval = async (request_id: string, approved: boolean) => {
    const approval = pendingApprovals.find((a) => a.request_id === request_id);
    if (!approval) return;

    // Add user's decision as a visible message in the chat
    const messageTimestamp = Math.floor(Date.now() / 1000);
    const userDecisionMessage: import("@/types/openai").ConversationMessage = {
      id: `user-approval-${Date.now()}`,
      type: "message",
      role: "user",
      content: [
        {
          type: "function_approval_request",
          request_id: request_id,
          status: approved ? "approved" : "rejected",
          function_call: approval.function_call,
        } as import("@/types/openai").MessageFunctionApprovalRequestContent,
      ],
      status: "completed",
      created_at: messageTimestamp,
    };

    const currentItems = useDevUIStore.getState().chatItems;
    setChatItems([...currentItems, userDecisionMessage]);

    // Create approval response in OpenAI-compatible format
    const approvalInput: import("@/types/agent-framework").ResponseInputParam = [
      {
        type: "message",  // CRITICAL: Must set type for backend to recognize it
        role: "user",
        content: [
          {
            type: "function_approval_response",
            request_id: request_id,
            approved: approved,
            function_call: approval.function_call,
          } as import("@/types/openai").MessageFunctionApprovalResponseContent,
        ],
      },
    ];

    // Send approval response through the conversation
    const request: RunAgentRequest = {
      input: approvalInput,
      conversation_id: currentConversation?.id,
    };

    // Remove from pending immediately
    setPendingApprovals(
      useDevUIStore.getState().pendingApprovals.filter((a) => a.request_id !== request_id)
    );

    // Trigger send (we'll call this from the UI button handler)
    return request;
  };

  // Handle message sending
  const handleSendMessage = useCallback(
    async (request: RunAgentRequest) => {
      if (!selectedAgent) return;

      // Check if this is a function approval response (internal, don't show in chat)
      const isApprovalResponse = request.input.some(
        (inputItem) =>
          inputItem.type === "message" &&
          Array.isArray(inputItem.content) &&
          inputItem.content.some((c) => c.type === "function_approval_response")
      );

      // Extract content from OpenAI format to create ConversationMessage
      const messageContent: import("@/types/openai").MessageContent[] = [];

      // Parse OpenAI ResponseInputParam to extract content
      for (const inputItem of request.input) {
        if (inputItem.type === "message" && Array.isArray(inputItem.content)) {
          for (const contentItem of inputItem.content) {
            if (contentItem.type === "input_text") {
              messageContent.push({
                type: "text",
                text: contentItem.text,
              });
            } else if (contentItem.type === "input_image") {
              messageContent.push({
                type: "input_image",
                image_url: contentItem.image_url || "",
                detail: "auto",
              });
            } else if (contentItem.type === "input_file") {
              const fileItem = contentItem as import("@/types/agent-framework").ResponseInputFileParam;
              messageContent.push({
                type: "input_file",
                file_data: fileItem.file_data,
                filename: fileItem.filename,
              });
            }
          }
        }
      }

      // Capture timestamp once for both user and assistant messages
      const messageTimestamp = Math.floor(Date.now() / 1000); // Unix seconds

      // Only add user message to UI if it's not an approval response (internal messages)
      if (!isApprovalResponse && messageContent.length > 0) {
        const userMessage: import("@/types/openai").ConversationMessage = {
          id: `user-${Date.now()}`,
          type: "message",
          role: "user",
          content: messageContent,
          status: "completed",
          created_at: messageTimestamp,
        };

        setChatItems([...useDevUIStore.getState().chatItems, userMessage]);
      }

      setIsStreaming(true);

      // Create assistant message placeholder
      const assistantMessage: import("@/types/openai").ConversationMessage = {
        id: `assistant-${Date.now()}`,
        type: "message",
        role: "assistant",
        content: [], // Will be filled during streaming
        status: "in_progress",
        created_at: messageTimestamp,
      };

      setChatItems([...useDevUIStore.getState().chatItems, assistantMessage]);

      try {
        // If no conversation selected, create one automatically
        let conversationToUse = currentConversation;
        if (!conversationToUse) {
          try {
            conversationToUse = await apiClient.createConversation({
              agent_id: selectedAgent.id,
            });
            setCurrentConversation(conversationToUse);
            setAvailableConversations([conversationToUse, ...useDevUIStore.getState().availableConversations]);
            setConversationError(null); // Clear any previous errors
          } catch (error) {
            // Failed to create conversation - show error and stop execution
            const errorMessage = error instanceof Error ? error.message : "Failed to create conversation";
            setConversationError({
              message: errorMessage,
              type: "conversation_creation_error",
            });
            setIsSubmitting(false);
            setIsStreaming(false);
            return; // Stop execution - can't send message without conversation
          }
        }

        // Clear any previous streaming state for this conversation before starting new message
        if (conversationToUse?.id) {
          apiClient.clearStreamingState(conversationToUse.id);
        }

        const apiRequest = {
          input: request.input,
          conversation_id: conversationToUse?.id,
        };

        // Clear text accumulator for new response
        accumulatedTextRef.current = "";

        // Use OpenAI-compatible API streaming - direct event handling
        const streamGenerator = apiClient.streamAgentExecutionOpenAI(
          selectedAgent.id,
          apiRequest
        );

        for await (const openAIEvent of streamGenerator) {
          // Pass all events to debug panel
          onDebugEvent(openAIEvent);

          // Handle response.completed event (OpenAI standard)
          if (openAIEvent.type === "response.completed") {
            const completedEvent = openAIEvent as import("@/types/openai").ResponseCompletedEvent;
            const usage = completedEvent.response?.usage;

            if (usage) {
              currentMessageUsage.current = {
                input_tokens: usage.input_tokens,
                output_tokens: usage.output_tokens,
                total_tokens: usage.total_tokens,
              };
            }
            continue; // Continue processing other events
          }

<<<<<<< HEAD
          // Handle response.failed event (OpenAI standard)
          if (openAIEvent.type === "response.failed") {
            const failedEvent = openAIEvent as import("@/types/openai").ResponseFailedEvent;
            const error = failedEvent.response?.error;

            // Format error message with details
            let errorMessage = "Request failed";
            if (error) {
              if (typeof error === "object" && "message" in error) {
                errorMessage = error.message as string;
                if ("code" in error && error.code) {
                  errorMessage += ` (Code: ${error.code})`;
                }
              } else if (typeof error === "string") {
                errorMessage = error;
              }
            }

            // Update assistant message with error
=======
          // Handle response.failed event
          if (openAIEvent.type === "response.failed") {
            const failedEvent = openAIEvent as import("@/types/openai").ResponseFailedEvent;
            const error = failedEvent.response?.error;
            const errorMessage = error
              ? typeof error === "object" && "message" in error
                ? (error as any).message
                : JSON.stringify(error)
              : "Request failed";

>>>>>>> 820c6afe
            const currentItems = useDevUIStore.getState().chatItems;
            setChatItems(currentItems.map((item) =>
              item.id === assistantMessage.id && item.type === "message"
                ? {
                    ...item,
                    content: [
                      {
                        type: "text",
<<<<<<< HEAD
                        text: errorMessage,
=======
                        text: accumulatedTextRef.current || errorMessage,
>>>>>>> 820c6afe
                      } as import("@/types/openai").MessageTextContent,
                    ],
                    status: "incomplete" as const,
                  }
                : item
            ));
            setIsStreaming(false);
<<<<<<< HEAD
            return; // Exit stream processing on failure
=======
            return;
>>>>>>> 820c6afe
          }

          // Handle function approval request events
          if (openAIEvent.type === "response.function_approval.requested") {
            const approvalEvent = openAIEvent as import("@/types/openai").ResponseFunctionApprovalRequestedEvent;

            // Add to pending approvals (for popup)
            setPendingApprovals([
              ...useDevUIStore.getState().pendingApprovals,
              {
                request_id: approvalEvent.request_id,
                function_call: approvalEvent.function_call,
              },
            ]);

            // Also add to chat UI to show function call progress
            const currentItems = useDevUIStore.getState().chatItems;
            setChatItems(currentItems.map((item) => {
              if (item.id === assistantMessage.id && item.type === "message") {
                return {
                  ...item,
                  content: [
                    ...item.content,
                    {
                      type: "function_approval_request",
                      request_id: approvalEvent.request_id,
                      status: "pending",
                      function_call: approvalEvent.function_call,
                    } as import("@/types/openai").MessageFunctionApprovalRequestContent,
                  ],
                  status: "in_progress" as const,
                };
              }
              return item;
            }));
            continue;
          }

          // Handle function result events (after function execution)
          if (openAIEvent.type === "response.function_result.complete") {
            const resultEvent = openAIEvent as import("@/types/openai").ResponseFunctionResultComplete;

            // Add function result as a separate conversation item for clear visibility
            const functionResultItem: import("@/types/openai").ConversationFunctionCallOutput = {
              id: `result-${Date.now()}`,
              type: "function_call_output",
              call_id: resultEvent.call_id,
              output: resultEvent.output,
              status: resultEvent.status === "completed" ? "completed" : "incomplete",
              created_at: Math.floor(Date.now() / 1000),
            };

            const currentItems = useDevUIStore.getState().chatItems;
            setChatItems([...currentItems, functionResultItem]);
            continue;
          }

          // Handle error events from the stream
          if (openAIEvent.type === "error") {
            const errorEvent = openAIEvent as ExtendedResponseStreamEvent & {
              message?: string;
            };
            const errorMessage = errorEvent.message || "An error occurred";

            // Update assistant message with error and stop streaming
            const currentItems = useDevUIStore.getState().chatItems;
            setChatItems(currentItems.map((item) =>
              item.id === assistantMessage.id && item.type === "message"
                ? {
                    ...item,
                    content: [
                      {
                        type: "text",
                        text: errorMessage,
                      } as import("@/types/openai").MessageTextContent,
                    ],
                    status: "incomplete" as const,
                  }
                : item
            ));
            setIsStreaming(false);
            return; // Exit stream processing early on error
          }

          // Handle output item added events (images, files, data)
          if (openAIEvent.type === "response.output_item.added") {
            const outputItemEvent = openAIEvent as import("@/types/openai").ResponseOutputItemAddedEvent;
            const item = outputItemEvent.item;

            // Add output items to assistant message content
            const currentItems = useDevUIStore.getState().chatItems;
            setChatItems(currentItems.map((chatItem) => {
              if (chatItem.id === assistantMessage.id && chatItem.type === "message") {
                const existingContent = chatItem.content;
                let newContent: import("@/types/openai").MessageContent | null = null;

                // Map output items to message content
                if (item.type === "output_image") {
                  newContent = {
                    type: "output_image",
                    image_url: item.image_url,
                    alt_text: item.alt_text,
                    mime_type: item.mime_type,
                  } as import("@/types/openai").MessageOutputImage;
                } else if (item.type === "output_file") {
                  newContent = {
                    type: "output_file",
                    filename: item.filename,
                    file_url: item.file_url,
                    file_data: item.file_data,
                    mime_type: item.mime_type,
                  } as import("@/types/openai").MessageOutputFile;
                } else if (item.type === "output_data") {
                  newContent = {
                    type: "output_data",
                    data: item.data,
                    mime_type: item.mime_type,
                    description: item.description,
                  } as import("@/types/openai").MessageOutputData;
                }

                // If we created new content, append it
                if (newContent) {
                  return {
                    ...chatItem,
                    content: [...existingContent, newContent],
                    status: "in_progress" as const,
                  };
                }
              }
              return chatItem;
            }));
            continue; // Continue to next event
          }

          // Handle text delta events for chat
          if (
            openAIEvent.type === "response.output_text.delta" &&
            "delta" in openAIEvent &&
            openAIEvent.delta
          ) {
            accumulatedTextRef.current += openAIEvent.delta;

            // Update assistant message with accumulated content
            // Preserve any existing non-text content (images, files, data)
            const currentItems = useDevUIStore.getState().chatItems;
<<<<<<< HEAD
            setChatItems(currentItems.map((item) => {
              if (item.id === assistantMessage.id && item.type === "message") {
                // Keep existing non-text content, update text content
                const existingNonTextContent = item.content.filter(c => c.type !== "text");
                return {
                  ...item,
                  content: [
                    ...existingNonTextContent,
                    {
                      type: "text",
                      text: accumulatedText.current,
                    } as import("@/types/openai").MessageTextContent,
                  ],
                  status: "in_progress" as const,
                };
              }
              return item;
            }));
=======
            setChatItems(currentItems.map((item) =>
              item.id === assistantMessage.id && item.type === "message"
                ? {
                    ...item,
                    content: [
                      {
                        type: "text",
                        text: accumulatedTextRef.current,
                      } as import("@/types/openai").MessageTextContent,
                    ],
                    status: "in_progress" as const,
                  }
                : item
            ));
>>>>>>> 820c6afe
          }

          // Handle completion/error by detecting when streaming stops
          // (Server will close the stream when done, so we'll exit the loop naturally)
        }

        // Stream ended - mark as complete
        // Usage is provided via response.completed event (OpenAI standard)
        const finalUsage = currentMessageUsage.current;

        const currentItems = useDevUIStore.getState().chatItems;
        setChatItems(currentItems.map((item) =>
          item.id === assistantMessage.id && item.type === "message"
            ? {
                ...item,
                status: "completed" as const,
                usage: finalUsage || undefined,
              }
            : item
        ));
        setIsStreaming(false);

        // Update conversation-level usage stats
        if (finalUsage) {
          updateConversationUsage(finalUsage.total_tokens);
        }

        // Reset usage for next message
        currentMessageUsage.current = null;
      } catch (error) {
        const currentItems = useDevUIStore.getState().chatItems;
        setChatItems(currentItems.map((item) =>
          item.id === assistantMessage.id && item.type === "message"
            ? {
                ...item,
                content: [
                  {
                    type: "text",
                    text: `Error: ${
                      error instanceof Error
                        ? error.message
                        : "Failed to get response"
                    }`,
                  } as import("@/types/openai").MessageTextContent,
                ],
                status: "incomplete" as const,
              }
            : item
        ));
        setIsStreaming(false);
      }
    },
    [selectedAgent, currentConversation, onDebugEvent, setChatItems, setIsStreaming, setCurrentConversation, setAvailableConversations, setPendingApprovals, updateConversationUsage]
  );

  const handleSubmit = async (e: React.FormEvent) => {
    e.preventDefault();

    if (
      (!inputValue.trim() && attachments.length === 0) ||
      isSubmitting ||
      !selectedAgent
    )
      return;

    // Set flag to force scroll when user sends message
    userJustSentMessage.current = true;

    setIsSubmitting(true);
    const messageText = inputValue.trim();
    setInputValue("");

    try {
      // Create OpenAI Responses API format
      if (attachments.length > 0 || messageText) {
        const content: import("@/types/agent-framework").ResponseInputContent[] =
          [];

        // Add text content if present - EXACT OpenAI ResponseInputTextParam
        if (messageText) {
          content.push({
            text: messageText,
            type: "input_text",
          } as import("@/types/agent-framework").ResponseInputTextParam);
        }

        // Add attachments using EXACT OpenAI types
        for (const attachment of attachments) {
          const dataUri = await readFileAsDataURL(attachment.file);

          if (attachment.file.type.startsWith("image/")) {
            // EXACT OpenAI ResponseInputImageParam
            content.push({
              detail: "auto",
              type: "input_image",
              image_url: dataUri,
            } as import("@/types/agent-framework").ResponseInputImageParam);
          } else if (
            attachment.file.type === "text/plain" &&
            (attachment.file.name.includes("pasted-text-") ||
              attachment.file.name.endsWith(".txt") ||
              attachment.file.name.endsWith(".csv") ||
              attachment.file.name.endsWith(".json") ||
              attachment.file.name.endsWith(".html") ||
              attachment.file.name.endsWith(".md") ||
              attachment.file.name.endsWith(".tsv"))
          ) {
            // Convert all text files (from pasted large text) back to input_text
            const text = await attachment.file.text();
            content.push({
              text: text,
              type: "input_text",
            } as import("@/types/agent-framework").ResponseInputTextParam);
          } else {
            // EXACT OpenAI ResponseInputFileParam for other files
            const base64Data = dataUri.split(",")[1]; // Extract base64 part
            content.push({
              type: "input_file",
              file_data: base64Data,
              file_url: dataUri, // Use data URI as the URL
              filename: attachment.file.name,
            } as import("@/types/agent-framework").ResponseInputFileParam);
          }
        }

        const openaiInput: import("@/types/agent-framework").ResponseInputParam =
          [
            {
              type: "message",
              role: "user",
              content,
            },
          ];

        // Use pure OpenAI format
        await handleSendMessage({
          input: openaiInput,
          conversation_id: currentConversation?.id,
        });
      } else {
        // Simple text message using OpenAI format
        const openaiInput: import("@/types/agent-framework").ResponseInputParam =
          [
            {
              type: "message",
              role: "user",
              content: [
                {
                  text: messageText,
                  type: "input_text",
                } as import("@/types/agent-framework").ResponseInputTextParam,
              ],
            },
          ];

        await handleSendMessage({
          input: openaiInput,
          conversation_id: currentConversation?.id,
        });
      }

      // Clear attachments after sending
      setAttachments([]);
    } finally {
      setIsSubmitting(false);
    }
  };

  const canSendMessage =
    selectedAgent &&
    !isSubmitting &&
    !isStreaming &&
    (inputValue.trim() || attachments.length > 0);

  return (
    <div className="flex h-[calc(100vh-3.5rem)] flex-col">
      {/* Header */}
      <div className="border-b pb-2  p-4 flex-shrink-0">
        <div className="flex flex-col lg:flex-row lg:items-center lg:justify-between gap-3 mb-3">
          <div className="flex items-center gap-2 min-w-0">
            <h2 className="font-semibold text-sm truncate">
              <div className="flex items-center gap-2">
                <Bot className="h-4 w-4 flex-shrink-0" />
                <span className="truncate">
                  {oaiMode.enabled
                    ? `Chat with ${oaiMode.model}`
                    : `Chat with ${selectedAgent.name || selectedAgent.id}`
                  }
                </span>
              </div>
            </h2>
            {!oaiMode.enabled && uiMode === "developer" && (
              <>
                <Button
                  variant="ghost"
                  size="sm"
                  onClick={() => setDetailsModalOpen(true)}
                  className="h-6 w-6 p-0 flex-shrink-0"
                  title="View agent details"
                >
                  <Info className="h-4 w-4" />
                </Button>
                <Button
                  variant="ghost"
                  size="sm"
                  onClick={handleReloadEntity}
                  disabled={isReloading || selectedAgent.metadata?.source === "in_memory"}
                  className="h-6 w-6 p-0 flex-shrink-0"
                  title={
                    selectedAgent.metadata?.source === "in_memory"
                      ? "In-memory entities cannot be reloaded"
                      : isReloading
                      ? "Reloading..."
                      : "Reload entity code (hot reload)"
                  }
                >
                  <RefreshCw className={`h-4 w-4 ${isReloading ? "animate-spin" : ""}`} />
                </Button>
              </>
            )}
          </div>

          {/* Conversation Controls */}
          <div className="flex flex-col sm:flex-row items-stretch sm:items-center gap-2 flex-shrink-0">
            <Select
              value={currentConversation?.id || ""}
              onValueChange={handleConversationSelect}
              disabled={loadingConversations || isSubmitting}
            >
              <SelectTrigger className="w-full sm:w-64">
                <SelectValue
                  placeholder={
                    loadingConversations
                      ? "Loading..."
                      : availableConversations.length === 0
                      ? "No conversations"
                      : currentConversation
                      ? `Conversation ${currentConversation.id.slice(-8)}`
                      : "Select conversation"
                  }
                >
                  {currentConversation && (
                    <div className="flex items-center gap-2 text-xs">
                      <span>
                        Conversation {currentConversation.id.slice(-8)}
                      </span>
                      {conversationUsage.total_tokens > 0 && (
                        <>
                          <span className="text-muted-foreground">•</span>
                          <span className="text-muted-foreground">
                            {conversationUsage.total_tokens >= 1000
                              ? `${(
                                  conversationUsage.total_tokens / 1000
                                ).toFixed(1)}k`
                              : conversationUsage.total_tokens}{" "}
                            tokens
                          </span>
                        </>
                      )}
                    </div>
                  )}
                </SelectValue>
              </SelectTrigger>
              <SelectContent>
                {availableConversations.map((conversation) => (
                  <SelectItem key={conversation.id} value={conversation.id}>
                    <div className="flex items-center justify-between w-full">
                      <span>Conversation {conversation.id.slice(-8)}</span>
                      {conversation.created_at && (
                        <span className="text-xs text-muted-foreground ml-3">
                          {new Date(
                            conversation.created_at * 1000
                          ).toLocaleDateString()}
                        </span>
                      )}
                    </div>
                  </SelectItem>
                ))}
              </SelectContent>
            </Select>

            <Button
              variant="outline"
              size="icon"
              onClick={() =>
                currentConversation &&
                handleDeleteConversation(currentConversation.id)
              }
              disabled={!currentConversation || isSubmitting}
              title={
                currentConversation
                  ? `Delete Conversation ${currentConversation.id.slice(-8)}`
                  : "No conversation selected"
              }
            >
              <Trash2 className="h-4 w-4" />
            </Button>

            <Button
              variant="outline"
              size="lg"
              onClick={handleNewConversation}
              disabled={!selectedAgent || isSubmitting}
              className="whitespace-nowrap "
            >
              <Plus className="h-4 w-4 mr-2" />
              <span className="hidden md:inline"> New Conversation</span>
            </Button>
          </div>
        </div>

        {oaiMode.enabled ? (
          <p className="text-sm text-muted-foreground">
            Using OpenAI model directly. Local agent tools and instructions are not applied.
          </p>
        ) : (
          selectedAgent.description && (
            <p className="text-sm text-muted-foreground">
              {selectedAgent.description}
            </p>
          )
        )}
      </div>

      {/* Error Banner */}
      {conversationError && (
        <div className="mx-4 mt-2 p-3 bg-destructive/10 border border-destructive/30 rounded-md flex items-start gap-2">
          <AlertCircle className="h-4 w-4 text-destructive mt-0.5 flex-shrink-0" />
          <div className="flex-1 min-w-0">
            <div className="text-sm font-medium text-destructive">
              Failed to Create Conversation
            </div>
            <div className="text-xs text-destructive/90 mt-1 break-words">
              {conversationError.message}
            </div>
            {conversationError.code && (
              <div className="text-xs text-destructive/70 mt-1">
                Error Code: {conversationError.code}
              </div>
            )}
          </div>
          <button
            onClick={() => setConversationError(null)}
            className="text-destructive hover:text-destructive/80 flex-shrink-0"
            title="Dismiss error"
          >
            <X className="h-4 w-4" />
          </button>
        </div>
      )}

      {/* Messages */}
      <ScrollArea className="flex-1 p-4 h-0" ref={scrollAreaRef}>
        <div className="space-y-4">
          {chatItems.length === 0 ? (
            <div className="flex flex-col items-center justify-center h-32 text-center">
              <div className="text-muted-foreground text-sm">
                Start a conversation with{" "}
                {selectedAgent.name || selectedAgent.id}
              </div>
              <div className="text-xs text-muted-foreground mt-1">
                Type a message below to begin
              </div>
            </div>
          ) : (
            chatItems.map((item) => (
              <ConversationItemBubble key={item.id} item={item} />
            ))
          )}

          <div ref={messagesEndRef} />
        </div>
      </ScrollArea>

      {/* Function Approval Prompt */}
      {pendingApprovals.length > 0 && (
        <div className="border-t bg-amber-50 dark:bg-amber-950/20 p-4 flex-shrink-0">
          <div className="flex items-start gap-3">
            <AlertCircle className="h-5 w-5 text-amber-600 dark:text-amber-500 mt-0.5 flex-shrink-0" />
            <div className="flex-1 min-w-0">
              <h4 className="font-medium text-sm mb-2">Approval Required</h4>
              <div className="space-y-2">
                {pendingApprovals.map((approval) => (
                  <div
                    key={approval.request_id}
                    className="bg-white dark:bg-gray-900 rounded-lg p-3 border border-amber-200 dark:border-amber-900"
                  >
                    <div className="font-mono text-xs mb-3 break-all">
                      <span className="text-blue-600 dark:text-blue-400 font-semibold">
                        {approval.function_call.name}
                      </span>
                      <span className="text-gray-500">(</span>
                      <span className="text-gray-700 dark:text-gray-300">
                        {JSON.stringify(approval.function_call.arguments)}
                      </span>
                      <span className="text-gray-500">)</span>
                    </div>
                    <div className="flex gap-2">
                      <Button
                        size="sm"
                        onClick={async () => {
                          const request = await handleApproval(
                            approval.request_id,
                            true
                          );
                          if (request) {
                            await handleSendMessage(request);
                          }
                        }}
                        variant="default"
                        className="flex-1 sm:flex-none"
                      >
                        <Check className="h-4 w-4 mr-1" />
                        Approve
                      </Button>
                      <Button
                        size="sm"
                        onClick={async () => {
                          const request = await handleApproval(
                            approval.request_id,
                            false
                          );
                          if (request) {
                            await handleSendMessage(request);
                          }
                        }}
                        variant="outline"
                        className="flex-1 sm:flex-none"
                      >
                        <X className="h-4 w-4 mr-1" />
                        Reject
                      </Button>
                    </div>
                  </div>
                ))}
              </div>
            </div>
          </div>
        </div>
      )}

      {/* Input */}
      <div className="border-t flex-shrink-0">
        <div
          className={`p-4 relative transition-all duration-300 ease-in-out ${
            isDragOver ? "bg-blue-50 dark:bg-blue-950/20" : ""
          }`}
          onDragEnter={handleDragEnter}
          onDragLeave={handleDragLeave}
          onDragOver={handleDragOver}
          onDrop={handleDrop}
        >
          {/* Drag overlay */}
          {isDragOver && (
            <div className="absolute inset-2 border-2 border-dashed border-blue-400 dark:border-blue-500 rounded-lg bg-blue-50/80 dark:bg-blue-950/40 backdrop-blur-sm flex items-center justify-center transition-all duration-200 ease-in-out z-10">
              <div className="text-center">
                <div className="text-blue-600 dark:text-blue-400 text-sm font-medium mb-1">
                  Drop files here
                </div>
                <div className="text-blue-500 dark:text-blue-500 text-xs">
                  Images, PDFs, and other files
                </div>
              </div>
            </div>
          )}

          {/* Attachment gallery */}
          {attachments.length > 0 && (
            <div className="mb-3">
              <AttachmentGallery
                attachments={attachments}
                onRemoveAttachment={handleRemoveAttachment}
              />
            </div>
          )}

          {/* Paste notification */}
          {pasteNotification && (
            <div
              className="absolute bottom-24 left-1/2 -translate-x-1/2 z-20
                          bg-blue-500 text-white px-4 py-2 rounded-full text-sm
                          animate-in slide-in-from-bottom-2 fade-in duration-200
                          flex items-center gap-2 shadow-lg"
            >
              {pasteNotification.includes("screenshot") ? (
                <Paperclip className="h-3 w-3" />
              ) : (
                <FileText className="h-3 w-3" />
              )}
              {pasteNotification}
            </div>
          )}

          {/* Input form */}
          <form onSubmit={handleSubmit} className="flex gap-2 items-end">
            <Textarea
              ref={textareaRef}
              value={inputValue}
              onChange={(e) => setInputValue(e.target.value)}
              onPaste={handlePaste}
              onKeyDown={(e) => {
                // Submit on Enter (without shift)
                if (e.key === "Enter" && !e.shiftKey) {
                  e.preventDefault();
                  handleSubmit(e);
                }
              }}
              placeholder={`Message ${
                selectedAgent.name || selectedAgent.id
              }... (Shift+Enter for new line)`}
              disabled={isSubmitting || isStreaming}
              className="flex-1 min-h-[40px] max-h-[200px] resize-none"
              style={{ fieldSizing: "content" } as React.CSSProperties}
            />
            <FileUpload
              onFilesSelected={handleFilesSelected}
              disabled={isSubmitting || isStreaming}
            />
            <Button
              type="submit"
              size="icon"
              disabled={!canSendMessage}
              className="shrink-0 h-10"
            >
              {isSubmitting ? (
                <LoadingSpinner size="sm" />
              ) : (
                <SendHorizontal className="h-4 w-4" />
              )}
            </Button>
          </form>
        </div>
      </div>

      {/* Agent Details Modal */}
      <AgentDetailsModal
        agent={selectedAgent}
        open={detailsModalOpen}
        onOpenChange={setDetailsModalOpen}
      />
    </div>
  );
}<|MERGE_RESOLUTION|>--- conflicted
+++ resolved
@@ -618,15 +618,11 @@
         setAvailableConversations([newConversation]);
         setChatItems([]);
         setIsStreaming(false);
-<<<<<<< HEAD
         setConversationError(null); // Clear any previous errors
 
         // Save to localStorage
         localStorage.setItem(cachedKey, JSON.stringify([newConversation]));
       } catch (error) {
-=======
-      } catch {
->>>>>>> 820c6afe
         setAvailableConversations([]);
         setChatItems([]);
         setIsStreaming(false);
@@ -888,8 +884,7 @@
       setConversationError(null); // Clear any previous errors
       // Reset conversation usage by setting it to initial state
       useDevUIStore.setState({ conversationUsage: { total_tokens: 0, message_count: 0 } });
-<<<<<<< HEAD
-      accumulatedText.current = "";
+      accumulatedTextRef.current = "";
 
       // Update localStorage cache with new conversation
       const cachedKey = `devui_convs_${selectedAgent.id}`;
@@ -902,11 +897,6 @@
         message: errorMessage,
         type: "conversation_creation_error",
       });
-=======
-      accumulatedTextRef.current = "";
-    } catch {
-      // Failed to create conversation
->>>>>>> 820c6afe
     }
   }, [selectedAgent, setCurrentConversation, setAvailableConversations, setChatItems, setIsStreaming]);
 
@@ -1272,7 +1262,6 @@
             continue; // Continue processing other events
           }
 
-<<<<<<< HEAD
           // Handle response.failed event (OpenAI standard)
           if (openAIEvent.type === "response.failed") {
             const failedEvent = openAIEvent as import("@/types/openai").ResponseFailedEvent;
@@ -1292,18 +1281,6 @@
             }
 
             // Update assistant message with error
-=======
-          // Handle response.failed event
-          if (openAIEvent.type === "response.failed") {
-            const failedEvent = openAIEvent as import("@/types/openai").ResponseFailedEvent;
-            const error = failedEvent.response?.error;
-            const errorMessage = error
-              ? typeof error === "object" && "message" in error
-                ? (error as any).message
-                : JSON.stringify(error)
-              : "Request failed";
-
->>>>>>> 820c6afe
             const currentItems = useDevUIStore.getState().chatItems;
             setChatItems(currentItems.map((item) =>
               item.id === assistantMessage.id && item.type === "message"
@@ -1312,11 +1289,7 @@
                     content: [
                       {
                         type: "text",
-<<<<<<< HEAD
-                        text: errorMessage,
-=======
                         text: accumulatedTextRef.current || errorMessage,
->>>>>>> 820c6afe
                       } as import("@/types/openai").MessageTextContent,
                     ],
                     status: "incomplete" as const,
@@ -1324,11 +1297,7 @@
                 : item
             ));
             setIsStreaming(false);
-<<<<<<< HEAD
             return; // Exit stream processing on failure
-=======
-            return;
->>>>>>> 820c6afe
           }
 
           // Handle function approval request events
@@ -1475,7 +1444,6 @@
             // Update assistant message with accumulated content
             // Preserve any existing non-text content (images, files, data)
             const currentItems = useDevUIStore.getState().chatItems;
-<<<<<<< HEAD
             setChatItems(currentItems.map((item) => {
               if (item.id === assistantMessage.id && item.type === "message") {
                 // Keep existing non-text content, update text content
@@ -1486,7 +1454,7 @@
                     ...existingNonTextContent,
                     {
                       type: "text",
-                      text: accumulatedText.current,
+                      text: accumulatedTextRef.current,
                     } as import("@/types/openai").MessageTextContent,
                   ],
                   status: "in_progress" as const,
@@ -1494,22 +1462,6 @@
               }
               return item;
             }));
-=======
-            setChatItems(currentItems.map((item) =>
-              item.id === assistantMessage.id && item.type === "message"
-                ? {
-                    ...item,
-                    content: [
-                      {
-                        type: "text",
-                        text: accumulatedTextRef.current,
-                      } as import("@/types/openai").MessageTextContent,
-                    ],
-                    status: "in_progress" as const,
-                  }
-                : item
-            ));
->>>>>>> 820c6afe
           }
 
           // Handle completion/error by detecting when streaming stops
