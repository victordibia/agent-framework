--- conflicted
+++ resolved
@@ -382,37 +382,13 @@
     conversationId?: string,
     resumeResponseId?: string
   ): AsyncGenerator<ExtendedResponseStreamEvent, void, unknown> {
-<<<<<<< HEAD
-    const openAIRequest: AgentFrameworkRequest = {
-      model: agentId, // Model IS the entity_id (simplified routing!)
-      input: request.input, // Direct OpenAI ResponseInputParam
-      stream: true,
-      conversation: request.conversation_id, // OpenAI standard conversation param
-    };
-
-    return yield* this.streamAgentExecutionOpenAIDirect(agentId, openAIRequest);
-  }
-
-  // Stream agent execution using direct OpenAI format
-  async *streamAgentExecutionOpenAIDirect(
-    _agentId: string,
-    openAIRequest: AgentFrameworkRequest
-  ): AsyncGenerator<ExtendedResponseStreamEvent, void, unknown> {
-
     // Check if OpenAI proxy mode is enabled
     const { oaiMode } = await import("@/stores").then((m) => ({
       oaiMode: m.useDevUIStore.getState().oaiMode,
     }));
 
-    const headers: Record<string, string> = {
-      "Content-Type": "application/json",
-      Accept: "text/event-stream",
-    };
-
-    // If OAI mode enabled, add proxy header and merge params
+    // Modify request if OAI mode is enabled
     if (oaiMode.enabled) {
-      headers["X-Proxy-Backend"] = "openai";
-
       // Override model with OAI model
       openAIRequest.model = oaiMode.model;
 
@@ -435,22 +411,6 @@
       }
     }
 
-    const response = await fetch(`${this.baseUrl}/v1/responses`, {
-      method: "POST",
-      headers,
-      body: JSON.stringify(openAIRequest),
-    });
-
-    if (!response.ok) {
-      // Try to extract detailed error message from response body
-      let errorMessage = `Request failed with status ${response.status}`;
-      try {
-        const errorBody = await response.json();
-        if (errorBody.error && errorBody.error.message) {
-          errorMessage = errorBody.error.message;
-        } else if (errorBody.detail) {
-          errorMessage = errorBody.detail;
-=======
     let lastSequenceNumber = -1;
     let retryCount = 0;
     let hasYieldedAnyEvent = false;
@@ -479,7 +439,6 @@
         } else {
           // Mark that we've already seen events up to this sequence number
           hasYieldedAnyEvent = storedState.events.length > 0;
->>>>>>> 820c6afe
         }
       }
     }
@@ -504,12 +463,19 @@
           });
         } else {
           const url = `${this.baseUrl}/v1/responses`;
+          const headers: Record<string, string> = {
+            "Content-Type": "application/json",
+            Accept: "text/event-stream",
+          };
+
+          // Add proxy header if OAI mode is enabled
+          if (oaiMode.enabled) {
+            headers["X-Proxy-Backend"] = "openai";
+          }
+
           response = await fetch(url, {
             method: "POST",
-            headers: {
-              "Content-Type": "application/json",
-              Accept: "text/event-stream",
-            },
+            headers,
             body: JSON.stringify(openAIRequest),
           });
         }
@@ -688,6 +654,7 @@
     conversationId?: string,
     resumeResponseId?: string
   ): AsyncGenerator<ExtendedResponseStreamEvent, void, unknown> {
+    // Proxy mode handling is now inside streamOpenAIResponse
     yield* this.streamOpenAIResponse(openAIRequest, conversationId, resumeResponseId);
   }
 
@@ -741,7 +708,11 @@
     });
   }
 
-<<<<<<< HEAD
+  // Clear streaming state for a conversation (e.g., when starting a new message)
+  clearStreamingState(conversationId: string): void {
+    clearStreamingState(conversationId);
+  }
+
   // Deployment methods
   async* streamDeployment(config: {
     entity_id: string;
@@ -874,12 +845,6 @@
 
   // Checkpoint operations now handled through standard conversation items API
   // Checkpoints are conversation items with type="checkpoint"
-=======
-  // Clear streaming state for a conversation (e.g., when starting a new message)
-  clearStreamingState(conversationId: string): void {
-    clearStreamingState(conversationId);
-  }
->>>>>>> 820c6afe
 }
 
 // Export singleton instance
